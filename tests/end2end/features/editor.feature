# vim: ft=cucumber fileencoding=utf-8 sts=4 sw=4 et:

Feature: Opening external editors

    Background:
        Given I have a fresh instance

    ## :edit-url

    Scenario: Editing a URL
        When I open data/numbers/1.txt
        And I set up a fake editor replacing "1.txt" by "2.txt"
        And I run :edit-url
        Then data/numbers/2.txt should be loaded

    Scenario: Editing a URL with -t
        When I run :tab-only
        And I open data/numbers/1.txt
        And I set up a fake editor replacing "1.txt" by "2.txt"
        And I run :edit-url -t
        Then data/numbers/2.txt should be loaded
        And the following tabs should be open:
            - data/numbers/1.txt
            - data/numbers/2.txt (active)

    Scenario: Editing a URL with -rt
        When I set tabs.new_position.related to prev
        And I open data/numbers/1.txt
        And I set up a fake editor replacing "1.txt" by "2.txt"
        And I run :edit-url -rt
        Then data/numbers/2.txt should be loaded
        And the following tabs should be open:
            - data/numbers/2.txt (active)
            - data/numbers/1.txt

    Scenario: Editing a URL with -b
        When I run :tab-only
        And I open data/numbers/1.txt
        And I set up a fake editor replacing "1.txt" by "2.txt"
        And I run :edit-url -b
        Then data/numbers/2.txt should be loaded
        And the following tabs should be open:
            - data/numbers/1.txt (active)
            - data/numbers/2.txt

    Scenario: Editing a URL with -w
        When I open data/numbers/1.txt in a new tab
        And I run :tab-only
        And I set up a fake editor replacing "1.txt" by "2.txt"
        And I run :edit-url -w
        Then data/numbers/2.txt should be loaded
        And the session should look like:
            windows:
            - tabs:
              - active: true
                history:
                - active: true
                  url: http://localhost:*/data/numbers/1.txt
            - tabs:
              - active: true
                history:
                - active: true
                  url: http://localhost:*/data/numbers/2.txt

    Scenario: Editing a URL with -p
        When I open data/numbers/1.txt in a new tab
        And I run :tab-only
        And I set up a fake editor replacing "1.txt" by "2.txt"
        And I run :edit-url -p
        Then data/numbers/2.txt should be loaded
        And the session should look like:
            windows:
            - tabs:
              - active: true
                history:
                - active: true
                  url: http://localhost:*/data/numbers/1.txt
            - tabs:
              - active: true
                history:
                - active: true
                  url: http://localhost:*/data/numbers/2.txt
              private: true

    Scenario: Editing a URL with -t and -b
        When I run :edit-url -t -b
        Then the error "Only one of -t/-b/-w can be given!" should be shown

    Scenario: Editing a URL with invalid URL
        When I set url.auto_search to never
        And I open data/hello.txt
        And I set up a fake editor replacing "http://localhost:(port)/data/hello.txt" by "foo!"
        And I run :edit-url
        Then the error "Invalid URL" should be shown

    Scenario: Spawning an editor successfully
        When I set up a fake editor returning "foobar"
        And I open data/editor.html
        And I run :click-element id qute-textarea
        And I wait for "Entering mode KeyMode.insert (reason: clicking input)" in the log
        And I run :open-editor
        And I wait for "Read back: foobar" in the log
        And I run :click-element id qute-button
        Then the javascript message "text: foobar" should be logged

    Scenario: Spawning an editor in normal mode
        When I set up a fake editor returning "foobar"
        And I open data/editor.html
        And I run :click-element id qute-textarea
        And I wait for "Entering mode KeyMode.insert (reason: clicking input)" in the log
        And I run :leave-mode
        And I wait for "Leaving mode KeyMode.insert (reason: leave current)" in the log
        And I run :open-editor
        And I wait for "Read back: foobar" in the log
        And I run :click-element id qute-button
        Then the javascript message "text: foobar" should be logged

<<<<<<< HEAD
=======
    # Could not get signals working on Windows
    # There's no guarantee that the tab gets deleted...
    @posix @flaky
    Scenario: Spawning an editor and closing the tab
        When I set up a fake editor that waits
        And I open data/editor.html
        And I run :click-element id qute-textarea
        And I wait for "Entering mode KeyMode.insert (reason: clicking input)" in the log
        And I run :open-editor
        And I set tabs.last_close to blank
        And I run :tab-close
        And I kill the waiting editor
        Then the error "Edited element vanished" should be shown

    @qtwebengine_todo: Caret mode is not implemented yet
>>>>>>> 2ef6e740
    Scenario: Spawning an editor in caret mode
        When I set up a fake editor returning "foobar"
        And I open data/editor.html
        And I run :click-element id qute-textarea
        And I wait for "Entering mode KeyMode.insert (reason: clicking input)" in the log
        And I run :leave-mode
        And I wait for "Leaving mode KeyMode.insert (reason: leave current)" in the log
        And I run :enter-mode caret
        And I wait for "Entering mode KeyMode.caret (reason: command)" in the log
        And I run :open-editor
        And I wait for "Read back: foobar" in the log
        And I run :click-element id qute-button
        Then the javascript message "text: foobar" should be logged

    Scenario: Spawning an editor with existing text
        When I set up a fake editor replacing "foo" by "bar"
        And I open data/editor.html
        And I run :click-element id qute-textarea
        And I wait for "Entering mode KeyMode.insert (reason: clicking input)" in the log
        And I run :insert-text foo
        And I wait for "Inserting text into element *" in the log
        And I run :open-editor
        And I wait for "Read back: bar" in the log
        And I run :click-element id qute-button
        Then the javascript message "text: bar" should be logged

    ## :edit-command

    Scenario: Edit a command and run it
        When I run :set-cmd-text :message-info foo
        And I set up a fake editor replacing "foo" by "bar"
        And I run :edit-command --run
        Then the message "bar" should be shown
        And "Leaving mode KeyMode.command (reason: cmd accept)" should be logged

    Scenario: Edit a command and omit the start char
        When I set up a fake editor returning "message-info foo"
        And I run :edit-command
        Then the error "command must start with one of :/?" should be shown
        And "Leaving mode KeyMode.command *" should not be logged

    Scenario: Edit a command to be empty
        When I run :set-cmd-text :
        When I set up a fake editor returning empty text
        And I run :edit-command
        Then the error "command must start with one of :/?" should be shown
        And "Leaving mode KeyMode.command *" should not be logged<|MERGE_RESOLUTION|>--- conflicted
+++ resolved
@@ -115,8 +115,6 @@
         And I run :click-element id qute-button
         Then the javascript message "text: foobar" should be logged
 
-<<<<<<< HEAD
-=======
     # Could not get signals working on Windows
     # There's no guarantee that the tab gets deleted...
     @posix @flaky
@@ -132,7 +130,6 @@
         Then the error "Edited element vanished" should be shown
 
     @qtwebengine_todo: Caret mode is not implemented yet
->>>>>>> 2ef6e740
     Scenario: Spawning an editor in caret mode
         When I set up a fake editor returning "foobar"
         And I open data/editor.html
