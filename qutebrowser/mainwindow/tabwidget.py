--- conflicted
+++ resolved
@@ -91,7 +91,6 @@
         bar.set_tab_data(idx, 'indicator-color', color)
         bar.update(bar.tabRect(idx))
 
-<<<<<<< HEAD
     def set_tab_pinned(self, idx, pinned):
         """Set the tab status as pinned.
 
@@ -109,11 +108,10 @@
             bar.pinned -= 1
 
         bar.refresh()
-=======
+
     def tab_indicator_color(self, idx):
         """Get the tab indicator color for the given index."""
         return self.tabBar().tab_indicator_color(idx)
->>>>>>> 67ad5c98
 
     def set_page_title(self, idx, title):
         """Set the tab title user data."""
